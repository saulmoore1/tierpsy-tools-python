--- conflicted
+++ resolved
@@ -64,11 +64,7 @@
             how='left',left_on=['instrument_name','well_name'],
             right_on=['instrument_name','well_name']
             )
-<<<<<<< HEAD
-    
-=======
-
->>>>>>> 5c11cada
+
     if not out_metadata.shape[0] == metadata.shape[0]:
         raise Exception('Wells missing from plate metadata.')
 
