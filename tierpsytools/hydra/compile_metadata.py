--- conflicted
+++ resolved
@@ -7,30 +7,22 @@
 """
 import pandas as pd
 from pathlib import Path
-<<<<<<< HEAD
 from tierpsytools.hydra.hydra_helper import exract_randomized_by
 from tierpsytools.hydra.hydra_helper import rename_out_meta_cols,explode_df
-=======
 import re
->>>>>>> b31ae16c
 import warnings
 import numpy as np
 import itertools
 
 #%%
-<<<<<<< HEAD
 def merge_robot_metadata(
         sourceplates_file, randomized_by='column', saveto=None,
         del_if_exists=False
         ):
-=======
-def merge_robot_metadata (sourceplates_file,saveto=None,del_if_exists=False):
->>>>>>> b31ae16c
     """
     Function that imports the robot runlog and the associated source plates 
     for a given day of experiments and uses them to compile information of 
     drugs in the destination plates
-<<<<<<< HEAD
     param:
         sourceplates_file: path to sourceplates_file
             `YYYYMMDD_sourceplates.csv`
@@ -42,12 +34,6 @@
             The parameter randomized_by is expected to be a field in the 
             sourceplates file.
     return:
-=======
-    Input:
-        robot_directory - path to robot outputs
-        source_plates - path to the source plates file `YYYYMMDD_sourceplates.csv`
-    Output:
->>>>>>> b31ae16c
         robot related metadata for the given day of experiments as dataframe
     """
     if saveto is None:
@@ -69,12 +55,8 @@
             return
     
     # required fields in sourceplates file
-<<<<<<< HEAD
     sourceplate_cols = ['source_plate_id', 'robot_runlog_filename', 
                         'source_robotslot']+[randomized_by]
-=======
-    sourceplate_cols = ['source_plate_id','robot_runlog_filename','source_robotslot']
->>>>>>> b31ae16c
     
     # import the sourceplates
     sourceplates = pd.read_csv(sourceplates_file,index_col=False)
@@ -122,7 +104,6 @@
                 ]
         # assign robot runlog id
         robotlog['robot_runlog_id'] = n_log+1
-<<<<<<< HEAD
         # extract the column number or the row number from the well number for 
         # mapping if the robot randomized based on columns or rows
         robotlog = exract_randomized_by(robotlog,randomized_by)
@@ -138,15 +119,6 @@
                 left_on=['source_plate_id',randomized_by],
                 right_on=['source_plate_id',randomized_by]
                 )
-=======
-        # extract the column number from the well number for mapping (as replicates are by column)
-        robotlog['column'] = [int(re.findall(r'\d+', r['source_well'])[0]) for i,r in robotlog.iterrows()]
-        # add source_plate_id based on unique source_plate_id - source_slot mapping obtained from sourceplates file
-        robotlog['source_plate_id'] = robotlog['source_slot'].map(dict(source_map.values))
-        
-        # merge all sourceplate data with robot runlog data based on source_plate_id and column
-        out_meta = pd.merge(source,robotlog,how='outer',left_on=['source_plate_id','column'],right_on=['source_plate_id','column'])
->>>>>>> b31ae16c
         # get unique imaging_plate_id
         out_meta['imaging_plate_id'] = out_meta[
                 ['source_plate_id','destination_slot']
@@ -156,22 +128,14 @@
         
         # clean up and rename columns in out_meta
         # - sort rows for readability
-<<<<<<< HEAD
         out_meta = out_meta.sort_values(
                 by=['source_plate_id','destination_slot', randomized_by]
                 ).reset_index(drop=True)
-=======
-        out_meta = out_meta.sort_values(by=['source_plate_id','destination_slot', 'column']).reset_index(drop=True)
->>>>>>> b31ae16c
         # - drop duplicate source_slot info
         assert np.all(out_meta['source_slot']==out_meta['source_robotslot'])
         out_meta = out_meta.drop(labels='source_slot',axis=1)
         # - rename column field for interpretability
-<<<<<<< HEAD
         out_meta = rename_out_meta_cols(out_meta,randomized_by)
-=======
-        out_meta = out_meta.rename(columns={'column':'source_plate_column'})
->>>>>>> b31ae16c
         # - rearrange columns for readability
         leading_cols = ['imaging_plate_id', 'source_plate_id',
                         'destination_slot']
@@ -193,15 +157,21 @@
         
     return robot_metadata
 
-#%% populate 96 well plates for tracking experiment where plates have been filled with different strains of food or worms
-
-def populate_96WPs(source_plates, entire_rows=True, saveto= None, del_if_exists = False):
-    """ Input:
-        source_plates - path for YYYYMMDD_sourceplates.csv file
-        
-        Output:
-        plate_metadata - one line per well; can be used in get_day_metadata function to compile with manual metadata
-            """
+#%%
+
+def populate_96WPs(
+        source_plates, entire_rows=True, saveto= None, del_if_exists = False
+        ):
+    """ 
+    Populate 96 well plates for tracking experiment where plates have been 
+    filled with different strains of food or worms.
+    param:
+        source_plates: path for YYYYMMDD_sourceplates.csv file
+        
+    return:
+        plate_metadata: one line per well; can be used in get_day_metadata 
+            function to compile with manual metadata
+    """
     if saveto is None:
         date = source_plates.stem.split('_')[0]
         saveto = Path(source_plates).parent / (date+'_plate_metadata.csv')
@@ -209,10 +179,14 @@
     # check if file exists
     if (saveto is not False) and (saveto.exists()):
         if del_if_exists:
-            warnings.warn('Plate metadata file {} already exists. File will be overwritten.'.format(saveto))
+            warnings.warn('Plate metadata file {} already '.format(saveto)
+                          +'exists.File will be overwritten.')
             saveto.unlink()
         else:
-            warnings.warn('Plate metadata file {} already exists. Nothing to do here. If you want to recompile the day metadata, rename or delete the exisiting file.'.format(saveto))
+            warnings.warn('Plate metadata file {} already '.format(saveto)
+                          +'exists. Nothing to do here. If you want to '
+                          +'recompile the day metadata, rename or delete the '
+                          +'exisiting file.')
             return 
     
     #parameters for the 96WPs    
@@ -226,10 +200,18 @@
     sourceplatesDF = pd.read_csv(source_plates)
     
     #extract out the start and end rows and columns
-    sourceplatesDF['start_row'] = [re.findall(r"[A-Z]", r.start_well)[0] for i,r in sourceplatesDF.iterrows()]
-    sourceplatesDF['end_row'] = [re.findall(r"[A-Z]", r.end_well)[0] for i,r in sourceplatesDF.iterrows()]
-    sourceplatesDF['start_column']=[re.findall(r"(\d{1,2})", r.start_well)[0] for i,r in sourceplatesDF.iterrows()]
-    sourceplatesDF['end_column'] = [re.findall(r"(\d{1,2})", r.end_well)[0] for i,r in sourceplatesDF.iterrows()]
+    sourceplatesDF['start_row'] = [re.findall(
+            r"[A-Z]", r.start_well)[0]
+            for i,r in sourceplatesDF.iterrows()]
+    sourceplatesDF['end_row'] = [re.findall(
+            r"[A-Z]", r.end_well)[0] 
+            for i,r in sourceplatesDF.iterrows()]
+    sourceplatesDF['start_column']=[re.findall(
+            r"(\d{1,2})", r.start_well)[0] 
+            for i,r in sourceplatesDF.iterrows()]
+    sourceplatesDF['end_column'] = [re.findall(
+            r"(\d{1,2})", r.end_well)[0] 
+            for i,r in sourceplatesDF.iterrows()]
    
     #create 96WP template to fill up
     plate_template = pd.DataFrame()
@@ -237,32 +219,35 @@
     plate_template['imaging_plate_column'] = [i[1] for i in well_names]
     plate_template['well_name'] = [i[0] + str(i[1]) for i in well_names]
     
-    if entire_rows:
-        #populate the dataframe
-        plate_metadata=[]
-        for i,r in sourceplatesDF.iterrows():
-            _section = (plate_template[(r.start_row<=plate_template.imaging_plate_row)&
-                                       (plate_template.imaging_plate_row<=r.end_row)]).reset_index(drop=True)
-            _details = pd.concat(_section.shape[0]*[r.to_frame().transpose()]).reset_index(drop=True)
-            plate_metadata.append(pd.concat([_section,
-                                             _details],axis=1,sort=True))
-        
-        plate_metadata = pd.concat(plate_metadata)
-        
+    if not entire_rows:
+        print ('cannot use this function for generating the metadata;'+
+               ' fills entire rows only.')
+        return
+    
+    #populate the dataframe
+    plate_metadata=[]
+    for i,r in sourceplatesDF.iterrows():
+        _section = (
+                plate_template[
+                        (r.start_row<=plate_template.imaging_plate_row)
+                        & (plate_template.imaging_plate_row<=r.end_row)
+                        ]).reset_index(drop=True)
+        _details = pd.concat(
+                _section.shape[0]*[r.to_frame().transpose()]
+                ).reset_index(drop=True)
+        plate_metadata.append(
+                pd.concat([_section,_details],axis=1,sort=True))
+    
+    plate_metadata = pd.concat(plate_metadata)
+    
 #        day_metadata = pd.merge(manualDF,
 #                               day_metadata,
 #                               how='outer',
 #                               on= merge_col)
-        
-        plate_metadata.to_csv(saveto, index=False)
-        
-        return plate_metadata
-    
-    else:
-        print ('cannot use this function for generating the metadata; fills entire rows only')
-        return
-    
-
+    
+    plate_metadata.to_csv(saveto, index=False)
+    
+    return plate_metadata
 
 #%%
 # STEP 2
@@ -291,7 +276,6 @@
         WELL2CH.append(chdf)
     WELL2CH = pd.concat(WELL2CH,axis=0)
     
-<<<<<<< HEAD
     WELL2CAM = pd.merge(
             CAM2CH_df,WELL2CH,
             how='outer',on='channel'
@@ -300,10 +284,6 @@
     WELL2CAM = WELL2CAM[WELL2CAM['rig'].isin(metadata['instrument_name'])]
     
     # Rename 'rig' to 'instrument_name'
-=======
-    WELL2CAM = pd.merge(CAM2CH_df,WELL2CH,how='outer',on='channel').sort_values(by=['rig','channel','well_name'])
-    WELL2CAM= WELL2CAM[WELL2CAM['rig'].isin(metadata['instrument_name'].unique())]
->>>>>>> b31ae16c
     WELL2CAM = WELL2CAM.rename(columns={'rig':'instrument_name'})
     
 
@@ -475,14 +455,10 @@
                     +'metadata file.')
     
     # merge two dataframes
-<<<<<<< HEAD
     metadata = pd.merge(
             imaging_plate_metadata, manual_metadata, how='inner',
             left_on=merge_on,right_on=merge_on,indicator=False
             )
-=======
-    metadata = imaging_plate_metadata.merge(manual_metadata,how='inner', on=merge_on,indicator=False)
->>>>>>> b31ae16c
     
     # clean up and rearrange
     metadata.rename(columns={'destination_well':'well_name'}, inplace=True)
@@ -570,14 +546,10 @@
 if __name__ == '__main__':
     # Example 1:
     # Input
-<<<<<<< HEAD
     day_root_dir = Path('/Users/em812/Data/Hydra_pilot/AuxiliaryFiles/'
                         +'20191108_tierpsytools_dev')
     raw_day_dir = Path('/Volumes/behavgenom$/Ida/Data/Hydra/PilotDrugExps/'
                        +'RawVideos/20191108')
-=======
-    day_root_dir = Path('/Volumes/behavgenom$/Ida/Data/Hydra/PilotDrugExps/AuxiliaryFiles/20191108_tierpsytools_dev')
->>>>>>> b31ae16c
     sourceplate_file = day_root_dir / '20191107_sourceplates.csv'
     manual_meta_file = day_root_dir / '20191108_manual_metadata.csv'
     
@@ -622,11 +594,8 @@
                   +'day {}. Metadata cannot be compiled'.format(day))
             continue
         robot_metadata = merge_robot_metadata(source[0], saveto=False)
-<<<<<<< HEAD
         day_metadata = get_day_metadata(
                 robot_metadata, manual_meta[0], saveto=saveto[0])
-=======
-        day_metadata = get_day_metadata(robot_metadata, manual_meta[0], saveto=saveto[0])
         
     #%%Example 3:
     day_root_dir = Path('/Volumes/behavgenom$/Ida/Data/Hydra/ICDbacteria/AuxiliaryFiles/20191122')
@@ -638,6 +607,4 @@
                                   entire_rows=True,
                                   saveto= None,
                                   del_if_exists = False)
-    day_metadata = get_day_metadata(plate_metadata, manual_meta_file, saveto=metadata_file)
->>>>>>> b31ae16c
-    +    day_metadata = get_day_metadata(plate_metadata, manual_meta_file, saveto=metadata_file)