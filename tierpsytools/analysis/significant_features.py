#!/usr/bin/env python3
# -*- coding: utf-8 -*-
"""
Created on Fri Nov 15 14:39:29 2019

@author: em812
"""
import pdb
from tierpsytools.feature_processing.scaling_class import scalingClass
import numpy as np
import pandas as pd
import matplotlib.pyplot as plt

def plot_feature_boxplots(
        feat_to_plot, y_class, scores, feat_df, pvalues=None,
        figsize=None, saveto=None, xlabel=None,
        close_after_plotting=False
        ):

    classes = np.unique(y_class)
    for i,ft in enumerate(feat_to_plot):
        title = ft+'\n'+'score={:.3f}'.format(scores[i])
        if pvalues is not None:
            title+=' - p-value = {}'.format(pvalues[i])
        plt.figure(figsize=figsize)
        plt.title(title)
<<<<<<< HEAD
        plt.boxplot([feat_to_plot.loc[y_class==cl,ft] for cl in classes])
=======
        plt.boxplot([feat_df.loc[y_class==cl,ft] for cl in classes])
>>>>>>> 395e224e
        plt.xticks(list(range(1,classes.shape[0]+1)), classes)
        plt.ylabel(ft)
        if xlabel is not None:
            plt.xlabel(xlabel)
        if saveto:
            plt.savefig(saveto/ft)
        if close_after_plotting:
            plt.close()
    return

def k_significant_feat(
        feat, y_class, k=5, score_func='f_classif', scale=None,
        feat_names=None, plot=True, k_to_plot=None, close_after_plotting=False,
        saveto=None, figsize=None, title=None, xlabel=None
        ):
    """
    Finds the k most significant features in the feature matrix, based on
    how well they separate the data in groups defined in y_class. It uses
    univariate statistical tests (the type of test is specified in the variable
    score_func).
    param:
        feat: array-like, shape=(n_samlples, n_features)
            The feature matrix
        y_class: array-like, shape=(n_samples)
            Vector with the class of each samples
        k: integer or 'all'
            Number of fetures to select
        score_func: str or function, optional
            If string 'f_classif', 'chi2', 'mutual_info_classif' then the
            function f_classif, chi2 or mutual_info_classif
            from sklearn.feature_selection will be used.
            Otherwise, the user needs to input a function that takes two
            arrays X and y, and returns a pair of arrays (scores, pvalues)
            or a single array with scores.
            Default is 'f_classif'.
        scale: None, str or function, optional
            If string 'standardize', 'minmax_scale', the
            tierpsytools.feature_processing.scaling_class.scalingClass is used
            to scale the features.
            Otherwise the used can input a function that scales features.
            Default is None (no scaling).
        feat_names: list shape=(n_features)
            The names of the features, when feat is an array and not a dataframe
            (will be used for plotting)

    return:
        support: array of booleans
            True for the selected features, False for the rest
        plot: boolean
            If True, the boxplots of the chosen features will be plotted
        plot
    """
    from sklearn.feature_selection import \
        SelectKBest, chi2,f_classif, mutual_info_classif

    if plot and k_to_plot is None:
        k_to_plot = k

    if isinstance(feat,np.ndarray):
        feat = pd.DataFrame(feat, columns=feat_names)
    feat = feat.loc[:, feat.std()!=0]

    if isinstance(k,str):
        if k=='all':
            k = feat.shape[1]

    # Find most significant features
    if isinstance(score_func, str):
        if score_func=='f_classif':
            score_func = f_classif
        elif score_func=='chi2':
            score_func = chi2
        elif score_func=='mutual_info_classif':
            score_func = mutual_info_classif

    if scale is not None:
        if isinstance(scale, str):
            scaler = scalingClass(scaling=scale)
            feat_scaled = scaler.fit_transform(feat)
        else:
            feat_scaled = scale(feat)
    else:
        feat_scaled = feat

    skb = SelectKBest(score_func=score_func, k=k)
    skb.fit(feat_scaled, y_class)

    support = skb.get_support()
    top_ft_ids = np.flip(np.argsort(skb.scores_))[:k]
    scores = skb.scores_[top_ft_ids]
    if hasattr(skb, 'pvalues_'):
        pvalues = skb.pvalues_[top_ft_ids]
    else:
        pvalues = None

    # Plot a boxplot for each feature, showing its distribution in each class
    if plot:
        plot_feature_boxplots(
            feat.iloc[:, top_ft_ids[:k_to_plot]], y_class, scores, feat,
            pvalues=pvalues, figsize=figsize, saveto=saveto, xlabel=xlabel,
            close_after_plotting=close_after_plotting)

    if pvalues is not None:
        return feat.columns[top_ft_ids].to_list(), (scores, pvalues), support
    else:
        return feat.columns[top_ft_ids].to_list(), scores, support



def top_feat_in_PCs(X, pc=0, scale=False, k='auto', feat_names=None):
    """
    Runs PCA and gives the top k contributing features for the specified
    principal component (by default the first component).

    """
    import pandas as pd
    from sklearn.decomposition import PCA

    if isinstance(X,np.ndarray):
        X = pd.DataFrame(X, columns=feat_names)

    if scale:
        Xscaled = X.loc[:,X.std()!=0].copy()
        Xscaled = ( Xscaled - Xscaled.mean() ) / Xscaled.std()
    else:
        Xscaled = X

    pca = PCA(n_components=pc+1)
    pca.fit(Xscaled)

    ## pca.components_ --> each row contains the feature coefficients for one component
    component = pca.components_[pc,:]

    sortid = np.flip(np.argsort(np.abs(component)))

    if k=='auto':
        from kneed import KneeLocator
        kn = KneeLocator(np.arange(sortid.shape[0]), np.abs(component[sortid]), curve='convex', direction='decreasing')
        k = kn.knee

    k_feat = list(Xscaled.columns[sortid[:k]])

    return k_feat, component[sortid[:k]]


def top_feat_in_LDA(
        X, y, ldc=[0,1],
        scale=False, k='auto',
        feat_names=None, estimator=None
        ):
    """
    Runs LDA and gives the top k contributing features for the specified
    linear discriminant component (by default the first component).

    """
    import pandas as pd
    from sklearn.discriminant_analysis import LinearDiscriminantAnalysis

    if isinstance(X,np.ndarray):
        X = pd.DataFrame(X, columns=feat_names)

    if scale:
        Xscaled = X.loc[:,X.std()!=0].copy()
        Xscaled = ( Xscaled - Xscaled.mean() ) / Xscaled.std()
    else:
        Xscaled = X

    if estimator is None:
        estimator = LinearDiscriminantAnalysis(n_components=max(ldc)+1)

    estimator.fit(Xscaled, y)

    ## pca.components_ --> each row contains the feature coefficients for one component
    component = estimator.scalings_[:, ldc]
    if isinstance(ldc,int):
        importance = np.abs(component)
    else:
        importance = np.linalg.norm(component, axis=1, ord=1)

    sortid = np.flip(np.argsort(importance))

    if k=='auto':
        from kneed import KneeLocator
        kn = KneeLocator(np.arange(sortid.shape[0]), importance[sortid], curve='convex', direction='decreasing')
        k = kn.knee

    k_feat = list(Xscaled.columns[sortid[:k]])

    return k_feat, importance[sortid[:k]]


def k_significant_from_classifier(
        feat, y_class, estimator, k=5, scale=None,
        feat_names=None, k_to_plot=None, close_after_plotting=False,
        saveto=None, figsize=None, title=None, xlabel=None
        ):
    """
    param:
        feat: array-like, shape=(n_samlples, n_features)
            The feature matrix
        y_class: array-like, shape=(n_samples)
            Vector with the class of each samples
        estimator: object
            A supervised learning estimator with a fit method that provides
            information about feature importance either through a coef_
            attribute or through a feature_importances_ attribute.
        k: integer or 'all', optional
            Number of fetures to select
            Default is 5.
        scale: None, str or function, optional
            If string 'standardize', 'minmax_scale', the
            tierpsytools.feature_processing.scaling_class.scalingClass is used
            to scale the features.
            Otherwise the used can input a function that scales features.
            Default is None (no scaling).
        feat_names: list shape=(n_features)
            The names of the features, when feat is an array and not a dataframe
            (will be used for plotting)
        plot: boolean
            If True, the boxplots of the chosen features will be plotted

    return:
        top_feat: list, shape=(k,)
            The names or indexes (if feature names are not given) of the top features,
            sorted by importance.
        scores: array-like, shape=(k,)
            The scores of the top features, sorted by importance.
        support: array of booleans, shape=(n_features,)
            True for the selected features, False for the rest
        plot
    """
    from tierpsytools.feature_processing.scaling_class import scalingClass

    if plot and k_to_plot is None:
        k_to_plot = k

    if isinstance(feat,np.ndarray):
        feat = pd.DataFrame(feat,columns=feat_names)

    if isinstance(k,str):
        if k=='all':
            k = feat.shape[1]

    if scale is not None:
        if isinstance(scale, str):
            scaler = scalingClass(scaling=scale)
            feat_scaled = scaler.fit_transform(feat)
        else:
            feat_scaled = scale(feat)
    else:
        feat_scaled = feat

    estimator.fit(feat_scaled, y_class)
    if hasattr(estimator, 'coef_'):
        scores = np.linalg.norm(estimator.coef_, axis=0, ord=1)
    elif hasattr(estimator, 'feture_importances_'):
        scores = estimator.feture_importances_
    else:
        raise ValueError('The chosen estimator does not have a coef_ attribute'+
                         ' or a feature_importances_ attribute.')

    top_ft_ids = np.flip(np.argsort(scores))[:k]
    support = np.zeros(feat.shape[1]).astype(bool)
    support[top_ft_ids] = True
    scores = scores[top_ft_ids]

    # Plot a boxplot for each feature, showing its distribution in each class
    if plot:
        plot_feature_boxplots(
            feat.iloc[:, top_ft_ids[:k_to_plot]], y_class, scores,
            figsize=figsize, saveto=saveto, xlabel=xlabel,
            close_after_plotting=close_after_plotting)

    top_feat = feat.columns[top_ft_ids].to_list()
    return top_feat, scores, support


if __name__=="__main__":
    from sklearn.svm import SVC
    from sklearn.linear_model import LogisticRegression
    from sklearn.decomposition import PCA
    import numpy as np

    X1 = np.concatenate(
        [np.random.normal(loc=0.0, scale=1, size=100),
         np.random.normal(loc=2.0, scale=1, size=100)]).reshape(-1,1)
    X2 = np.concatenate(
        [np.random.normal(loc=0.0, scale=1, size=100),
         np.random.normal(loc=1.0, scale=1, size=100)]).reshape(-1,1)
    X3 = np.concatenate(
        [np.random.normal(loc=0.0, scale=2, size=100),
         np.random.normal(loc=1.0, scale=2, size=100)]).reshape(-1,1)
    X4 = np.random.rand(200).reshape(-1,1)
    X5 = np.random.rand(200).reshape(-1,1)

    X = np.concatenate([X1,X2,X3,X4,X5], axis=1)

    y = np.concatenate([np.zeros(100), np.ones(100)])

    top_feat1, scores1, support1 = k_significant_feat(
        X, y, k=5, score_func='f_classif', scale='standardize',
        feat_names=['X1','X2','X3','X4','X5'], figsize=None,
        title=None, savefig=None, close_after_plotting=False)

    estimator = LogisticRegression(penalty='l2', C=100) #SVC(kernel='linear')

    top_feat2, scores2, support2 = k_significant_from_classifier(
        X, y, estimator, k=5, scale=None,
        feat_names=['X1','X2','X3','X4','X5'], figsize=None, title=None, savefig=None,
        close_after_plotting=False)

    top_feat3, scores3 = top_feat_in_PCs(X, pc=0, scale=True, k=5, feat_names=['X1','X2','X3','X4','X5'])<|MERGE_RESOLUTION|>--- conflicted
+++ resolved
@@ -24,11 +24,7 @@
             title+=' - p-value = {}'.format(pvalues[i])
         plt.figure(figsize=figsize)
         plt.title(title)
-<<<<<<< HEAD
         plt.boxplot([feat_to_plot.loc[y_class==cl,ft] for cl in classes])
-=======
-        plt.boxplot([feat_df.loc[y_class==cl,ft] for cl in classes])
->>>>>>> 395e224e
         plt.xticks(list(range(1,classes.shape[0]+1)), classes)
         plt.ylabel(ft)
         if xlabel is not None:
